import pyranges as pr
import pandas as pd

from collections import defaultdict


def concat(pyranges, strand=None):

    if not pyranges:
        return None

    # from pydbg import dbg
    pyranges = [pr for pr in pyranges if not pr.empty]
    # dbg(pyranges)
    # dbg([p.df.dtypes for p in pyranges])
    grs_per_chromosome = defaultdict(list)

    strand_info = [gr.stranded for gr in pyranges]

    if strand is None:
        strand = all(strand_info)

    if strand:
        assert all([
            gr.stranded for gr in pyranges
        ]), "Cannot do stranded concat, not all pyranges contain strand info."

        for gr in pyranges:
            for k, df in gr.dfs.items():
                # dbg(df)
                grs_per_chromosome[k].append(df)
    else:
        for gr in pyranges:
            for chromosome in gr.chromosomes:
                df = gr[chromosome].df
                grs_per_chromosome[chromosome].append(df)

    new_pyrange = {}

    for k, v in grs_per_chromosome.items():
        new_pyrange[k] = pd.concat(v, sort=False)

    res = pr.multithreaded.process_results(new_pyrange.values(),
                                           new_pyrange.keys())

    if any(strand_info) and not all(strand_info):
        new_res = {}
        for k, v in res.items():
            new_res[k] = v.assign(Strand=v.Strand.fillna("."))
        res = new_res
<<<<<<< HEAD

    res = pr.PyRanges(res)
=======
        res = pr.PyRanges(res)
        res.Strand = res.Strand
    else:
        res = pr.PyRanges(res)
        

>>>>>>> 825bf9a3

    return  res<|MERGE_RESOLUTION|>--- conflicted
+++ resolved
@@ -47,17 +47,9 @@
         new_res = {}
         for k, v in res.items():
             new_res[k] = v.assign(Strand=v.Strand.fillna("."))
-        res = new_res
-<<<<<<< HEAD
-
-    res = pr.PyRanges(res)
-=======
-        res = pr.PyRanges(res)
+        res = pr.PyRanges(new_res)
         res.Strand = res.Strand
     else:
         res = pr.PyRanges(res)
-        
-
->>>>>>> 825bf9a3
 
     return  res