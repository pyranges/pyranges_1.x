import inspect
from collections.abc import Callable, Iterable
from functools import cached_property
from typing import Any

import pandas as pd

from pyranges.names import (
    RANGE_COLS,
    SKIP_IF_DF_EMPTY_DEFAULT,
    SKIP_IF_DF_EMPTY_TYPE,
    SKIP_IF_EMPTY_ANY,
    SKIP_IF_EMPTY_BOTH,
    SKIP_IF_EMPTY_LEFT,
    SKIP_IF_EMPTY_RIGHT,
    VALID_BY_TYPES,
    VALID_OVERLAP_TYPE,
    BinaryOperation,
    UnaryOperation,
)
from pyranges.range_frame.range_frame_validator import InvalidRangesReason
from pyranges.tostring import tostring


def should_skip_operation(df: pd.DataFrame, *, df2: pd.DataFrame, skip_if_empty: SKIP_IF_DF_EMPTY_TYPE) -> bool:
    """Whether to skip operation because one or more dfs are empty."""
    if df.empty and df2.empty:
        return skip_if_empty in {SKIP_IF_EMPTY_BOTH, SKIP_IF_EMPTY_ANY, SKIP_IF_EMPTY_LEFT, SKIP_IF_EMPTY_RIGHT}
    if df.empty:
        return skip_if_empty in {SKIP_IF_EMPTY_LEFT, SKIP_IF_EMPTY_ANY}
    if df2.empty:
        return skip_if_empty in {SKIP_IF_EMPTY_RIGHT, SKIP_IF_EMPTY_ANY}
    return False


class RangeFrame(pd.DataFrame):
    """Class for range based operations."""

    def __new__(cls, *args, **kwargs) -> "RangeFrame | pd.DataFrame":  # type: ignore[misc]
        """Create a new instance of a PyRanges object."""
        # __new__ is a special static method used for creating and
        # returning a new instance of a class. It is called before
        # __init__ and is typically used in scenarios requiring
        # control over the creation of new instances

        if not args:
            return super().__new__(cls)
        if not kwargs:
            return super().__new__(cls)

        df = pd.DataFrame(kwargs.get("data") or (args[0]))

        missing_any_required_columns = not set(RANGE_COLS).issubset(df.columns)
        if missing_any_required_columns:
            return df

        return super().__new__(cls)

    @property
    def _constructor(self) -> type:
        return RangeFrame

    @cached_property
    def _required_columns(self) -> Iterable[str]:
        return RANGE_COLS[:]

    def __init__(self, *args, **kwargs) -> None:
        super().__init__(*args, **kwargs)

        missing_columns = [c for c in RANGE_COLS if c not in self.columns]
        if missing_columns:
            msg = f"Missing required columns: {missing_columns}"
            raise ValueError(msg)

    def __str__(
        self,
        **kwargs: int | None,
    ) -> str:  # , max_col_width: int | None = None, max_total_width: int | None = None) -> str:
        """Return string representation."""
        str_repr = tostring(
<<<<<<< HEAD
            self, max_col_width=kwargs.get("max_col_width"), max_total_width=kwargs.get("max_total_width")
=======
            self,
            max_col_width=kwargs.get("max_col_width"),
            max_total_width=kwargs.get("max_total_width"),
>>>>>>> e7912a74
        )
        if reasons := InvalidRangesReason.formatted_reasons_list(self):
            return f"{str_repr}\nInvalid ranges:\n{reasons}"
        return str_repr

    def __repr__(self, max_col_width: int | None = None, max_total_width: int | None = None) -> str:
        return self.__str__(max_col_width=max_col_width, max_total_width=max_total_width)

    def overlap(
        self,
        other: "RangeFrame",
        how: VALID_OVERLAP_TYPE = "first",
        by: VALID_BY_TYPES = None,
        **_,
    ) -> "RangeFrame":
        """Find intervals in self overlapping other..

        Parameters
        ----------
        other
            Other ranges to find overlaps with.
        how
            How to find overlaps. "first" finds the first overlap, "containment" finds all overlaps
            where self is contained in other, and "all" finds all overlaps.
        by:
            Grouping columns. If None, all columns are used.

        Returns
        -------
        RangeFrame
            RangeFrame with overlapping ranges.

        Examples
        --------
        >>> import pyranges as pr
        >>> r = pr.RangeFrame({"Start": [1, 1, 2, 2], "End": [3, 3, 5, 4], "Id": list("abad")})
        >>> r
          index  |      Start      End  Id
          int64  |      int64    int64  object
        -------  ---  -------  -------  --------
              0  |          1        3  a
              1  |          1        3  b
              2  |          2        5  a
              3  |          2        4  d
        RangeFrame with 4 rows, 3 columns, and 1 index columns.

        >>> r2 = pr.RangeFrame({"Start": [0, 2], "End": [1, 20], "Id": list("ad")})
        >>> r2
          index  |      Start      End  Id
          int64  |      int64    int64  object
        -------  ---  -------  -------  --------
              0  |          0        1  a
              1  |          2       20  d
        RangeFrame with 2 rows, 3 columns, and 1 index columns.

        >>> r.overlap(r2, how="first")
          index  |      Start      End  Id
          int64  |      int64    int64  object
        -------  ---  -------  -------  --------
              0  |          1        3  a
              1  |          1        3  b
              2  |          2        5  a
              3  |          2        4  d
        RangeFrame with 4 rows, 3 columns, and 1 index columns.

        >>> r.overlap(r2, how="containment")
          index  |      Start      End  Id
          int64  |      int64    int64  object
        -------  ---  -------  -------  --------
              2  |          2        5  a
              3  |          2        4  d
        RangeFrame with 2 rows, 3 columns, and 1 index columns.

        >>> r.overlap(r2, how="all")
          index  |      Start      End  Id
          int64  |      int64    int64  object
        -------  ---  -------  -------  --------
              0  |          1        3  a
              1  |          1        3  b
              2  |          2        5  a
              3  |          2        4  d
        RangeFrame with 4 rows, 3 columns, and 1 index columns.

        >>> r.overlap(r2, how="all", by="Id")
          index  |      Start      End  Id
          int64  |      int64    int64  object
        -------  ---  -------  -------  --------
              3  |          2        4  d
        RangeFrame with 1 rows, 3 columns, and 1 index columns.
        """
        from pyranges.methods.overlap import _overlap

        return self.apply_pair(other, _overlap, how=how, by=by)

    def apply_single(
        self,
        function: UnaryOperation,
        by: VALID_BY_TYPES,
        *,
        preserve_index: bool = False,
        **kwargs: Any,
    ) -> "RangeFrame":
        """Call a function on a RangeFrame.

        Parameters
        ----------
        function: Callable
            Function to call.

        by: str or list of str
            Group by these columns.

        preserve_index: bool
            Preserve the original index. Only valid if the function returns the index cols.

        kwargs: dict
            Passed to function.
        """
        assert_valid_ranges(function, self)

        if not by:
            return _mypy_ensure_rangeframe(function(self, **kwargs))
        by = self._by_to_list(by)

        if not preserve_index:
            return _mypy_ensure_rangeframe(self.groupby(by).apply(function, by=by, **kwargs).reset_index(drop=True))

        preserve_index_col = "__old_index__"

        self[preserve_index_col] = self.index
        result = self.groupby(by).apply(function, by=by, **kwargs).reset_index(drop=True)
        result = result.set_index(preserve_index_col)
        if isinstance(self.index, pd.MultiIndex):
            result.index.names = self.index.names
        else:
            result.index.name = self.index.name
        self = self.drop(preserve_index_col, axis="columns")
        return _mypy_ensure_rangeframe(result)

    def apply_pair(
        self,
        other: "RangeFrame",
        function: BinaryOperation,
        by: VALID_BY_TYPES = None,
        skip_if_empty: SKIP_IF_DF_EMPTY_TYPE = SKIP_IF_DF_EMPTY_DEFAULT,
        **kwargs,
    ) -> "RangeFrame":
        """Call a function on two RangeFrames.

        Parameters
        ----------
        other: RangeFrame
            Other RangeFrame.

        function: Callable
            Function to call.

        by: str or list of str, default None
            Group by these columns.

        kwargs: dict
            Passed to function.

        skip_if_empty:
            Whether to skip the operations if one of the dataframes is empty for a particular group.

        Examples
        --------
        >>> import pyranges as pr
        >>> r = pr.RangeFrame({"Start": [1, 1, 4, 2], "End": [3, 3, 5, 4], "Id": list("abad")})
        >>> bad, ok = r, r.copy()
        >>> bad.loc[0, "Start"] = -1  # make r invalid
        >>> bad.apply_pair(ok, lambda x, y: x)
        Traceback (most recent call last):
        ...
        ValueError: Cannot perform function on invalid ranges (function was bad.apply_pair(ok, lambda x, y: x)).
        >>> from pyranges.methods.overlap import _overlap
        >>> ok.apply_pair(bad, _overlap)
        Traceback (most recent call last):
        ...
        ValueError: Cannot perform function on invalid ranges (function was _overlap).
        """
        assert_valid_ranges(function, self, other)
        if by is None:
            return _mypy_ensure_rangeframe(function(self, other, **kwargs))

        by = self._by_to_list(by)
        results = []
        empty = RangeFrame(columns=other.columns)
        others = dict(list(other.groupby(by)))

        for key, _df in self.groupby(by):
            odf = others.get(key, empty)

            if should_skip_operation(_df, df2=odf, skip_if_empty=skip_if_empty):
                continue
            results.append(function(_mypy_ensure_rangeframe(_df), _mypy_ensure_rangeframe(odf), **kwargs))

        return _mypy_ensure_rangeframe(pd.concat(results))

    def sort_by_position(self) -> "RangeFrame":
        """Sort by Start and End columns."""
        return _mypy_ensure_rangeframe(self.sort_values(RANGE_COLS))

    @staticmethod
    def _by_to_list(by: str | Iterable[str] | None) -> list[str]:
        return [by] if isinstance(by, str) else ([*by] if by is not None else [])

    def reasons_why_frame_is_invalid(self) -> list[InvalidRangesReason] | None:  # noqa: D102
        __doc__ = InvalidRangesReason.is_invalid_ranges_reasons.__doc__  # noqa: A001, F841

        return InvalidRangesReason.is_invalid_ranges_reasons(self)

    def copy(self, *args, **kwargs) -> "RangeFrame":  # noqa: D102
        return _mypy_ensure_rangeframe(super().copy(*args, **kwargs))

    def drop(self, *args, **kwargs) -> "RangeFrame | None":  # type: ignore[override]  # noqa: D102
        return self.__class__(super().drop(*args, **kwargs))

    def drop_and_return[RangeFrameType](self: RangeFrameType, *args: Any, **kwargs: Any) -> RangeFrameType:  # noqa: PYI019, D102
        kwargs["inplace"] = False
        return self.__class__(super().drop(*args, **kwargs))

    def reindex(self, *args, **kwargs) -> "RangeFrame":  # noqa: D102
        return self.__class__(super().reindex(*args, **kwargs))


def _mypy_ensure_rangeframe(r: pd.DataFrame) -> "RangeFrame":
    result = RangeFrame(r)
    if not isinstance(result, RangeFrame):
        msg = f"Expected RangeFrame, got {type(result)}"
        raise TypeError(msg)
    return result


def assert_valid_ranges(function: Callable, *args: "RangeFrame") -> None:
    """Raise ValueError because function is called on invalid ranges."""
    if any(r.reasons_why_frame_is_invalid() for r in args):
        is_not_lambda = function.__name__ != "<lambda>"
        function_repr = function.__name__ if is_not_lambda else inspect.getsource(function).strip()
        msg = f"Cannot perform function on invalid ranges (function was {function_repr})."
        raise ValueError(msg)<|MERGE_RESOLUTION|>--- conflicted
+++ resolved
@@ -78,13 +78,9 @@
     ) -> str:  # , max_col_width: int | None = None, max_total_width: int | None = None) -> str:
         """Return string representation."""
         str_repr = tostring(
-<<<<<<< HEAD
-            self, max_col_width=kwargs.get("max_col_width"), max_total_width=kwargs.get("max_total_width")
-=======
             self,
             max_col_width=kwargs.get("max_col_width"),
             max_total_width=kwargs.get("max_total_width"),
->>>>>>> e7912a74
         )
         if reasons := InvalidRangesReason.formatted_reasons_list(self):
             return f"{str_repr}\nInvalid ranges:\n{reasons}"
